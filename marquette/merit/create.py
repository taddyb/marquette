import ast
import logging
from pathlib import Path
from typing import Any

import dask.array as da
import dask.dataframe as dd
from dask.diagnostics import ProgressBar
import dask_geopandas as dg
import geopandas as gpd
import numpy as np
from omegaconf import DictConfig
import pandas as pd
from shapely.wkt import dumps
from tqdm import tqdm
import xarray as xr
import zarr

log = logging.getLogger(__name__)

from marquette.merit._edge_calculations import (
    calculate_num_edges,
    create_segment,
    find_flowlines,
    many_segment_to_edge_partition,
    singular_segment_to_edge_partition,
    string_to_dict_builder,
    sort_xarray_dataarray,
)
from marquette.merit._TM_calculations import (
    create_HUC_MERIT_TM,
    create_MERIT_FLOW_TM,
    join_geospatial_data,
)
from marquette.merit._streamflow_conversion_functions import (
    extract_numbers,
    _sort_into_bins,
)


def write_streamflow(cfg: DictConfig) -> None:
    """
    Process and write streamflow data to a Zarr store.

    This function reads streamflow data from CSV files, processes it according to
    the provided configuration, and writes the results to a Zarr store. It handles
    the conversion of streamflow units, sorting of data into bins, and management of
    missing data. The function creates two Zarr datasets: one for the streamflow
    predictions and another for the corresponding HUC keys.

    Parameters:
    cfg (DictConfig): A Hydra DictConfig object containing configuration settings.
                      The configuration should include paths for streamflow files,
                      attribute files, Zarr store locations, and unit settings.

    Raises:
    IndexError: If an index error occurs while processing the streamflow data. This
                can happen if there's a mismatch between the data in the CSV files
                and the expected structure or if a specific HUC is missing in the
                attributes file.

    Notes:
    - The function assumes the streamflow data is in CSV files located in a specified
      directory and that the HUC IDs are present in an attributes CSV file.
    - The function handles unit conversion (e.g., from mm/day to m³/s) based on the
      configuration settings.
    - Data is sorted and binned based on HUC IDs, and missing data for any HUC is
      handled by inserting zeros.
    - The processed data is stored in a Zarr store with separate datasets for streamflow
      predictions and HUC keys.

    Example Usage:
    --------------
    cfg = DictConfig({
        'save_paths': {
            'attributes': 'path/to/attributes.csv',
            'streamflow_files': 'path/to/streamflow/files'
        },
        'zarr': {
            'HUC_TM': 'path/to/huc_tm.zarr',
            'streamflow': 'path/to/streamflow.zarr',
            'streamflow_keys': 'path/to/streamflow_keys.zarr'
        },
        'units': 'mm/day'
    })
    write_streamflow(cfg)
    """
    streamflow_nc_path = Path(cfg.netcdf.streamflow)
    if streamflow_nc_path.exists() is False:
        attrs_df = pd.read_csv(cfg.save_paths.attributes)
        huc10_ids = attrs_df["gage_ID"].values.astype("str")
        huc_to_merit_TM = zarr.open(Path(cfg.zarr.HUC_TM), mode="r")
        huc_10_list = huc_to_merit_TM.HUC10[:]
        bins_size = 1000
        bins = [
            huc10_ids[i : i + bins_size] for i in range(0, len(huc10_ids), bins_size)
        ]
        basin_hucs = huc_10_list
        basin_indexes = _sort_into_bins(basin_hucs, bins)
        streamflow_data = []
        columns = []
        folder = Path(cfg.save_paths.streamflow_files)
        file_paths = [file for file in folder.glob("*") if file.is_file()]
        file_paths.sort(key=extract_numbers)
        iterable = basin_indexes.keys()
        pbar = tqdm(iterable)
        for i, key in enumerate(pbar):
            pbar.set_description(f"Processing Qr files")
            values = basin_indexes[key]
            if values:
                file = file_paths[i]
                df = pd.read_csv(file, dtype=np.float32, header=None)
                for val in values:
                    id = list(val.keys())[0]
                    columns.append(id)
                    row = attrs_df[attrs_df["gage_ID"] == id]
                    try:
                        attr_idx = row.index[0]
                        try:
                            row_idx = attr_idx - (
                                key * 1000
                            )  # taking only the back three numbers
                            _streamflow = df.iloc[row_idx].values
                        except IndexError as e:
                            raise e
                        if cfg.units.lower() == "mm/day":
                            # converting from mm/day to m3/s
                            area = row["area"].values[0]
                            _streamflow = _streamflow * area * 1000 / 86400
                        streamflow_data.append(_streamflow)
                    except IndexError:
                        log.info(f"HUC10 {id} is missing from the attributes file.")
                        no_pred = np.zeros([14610])
                        streamflow_data.append(no_pred)
                        continue
        array = np.array(streamflow_data).T
        column_keys = np.array(columns)
        date_range = pd.date_range(start=cfg.start_date, end=cfg.end_date, freq="D")
        ds = xr.Dataset(
            {"streamflow": (["time", "location"], array)},
            coords={"time": date_range, "location": column_keys},
        )
        ds_interpolated = ds.interp(
            time=pd.date_range(start=cfg.start_date, end=cfg.end_date, freq="H"),
            method="linear",
        )
        ds_interpolated.to_netcdf(Path(cfg.netcdf.streamflow))
    else:
        log.info("Streamflow data already exists in netcdf format")


def convert_streamflow(cfg: DictConfig) -> None:
    """
    Convert streamflow data from CSV files to a Zarr group format.

    This function reads streamflow data from multiple CSV files located in a specified
    directory, converts each file to a NumPy array, and then stores each array as a
    dataset in a Zarr group. The function creates the Zarr group if it does not
    already exist. Each dataset within the Zarr group is named after the corresponding
    file.

    Parameters:
    cfg (DictConfig): A Hydra DictConfig configuration object. The configuration
                      should contain the following keys:
                      - zarr.streamflow: The path where the Zarr group will be created.
                      - save_paths.streamflow_files: The directory containing the CSV
                                                     files with streamflow data.

    Returns:
    None: This function does not return anything. It writes the converted data to
          disk in Zarr group format.

    Raises:
    FileNotFoundError: If the specified directory for streamflow CSV files does not exist.
    IOError: If there is an issue reading the CSV files or writing to the Zarr group.

    Example usage:
    ```
    cfg = DictConfig({'zarr': {'streamflow': '/path/to/zarr/output'},
                      'save_paths': {'streamflow_files': '/path/to/csv/files'}})
    convert_streamflow(cfg)
    ```
    """
    try:
        streamflow_output = Path(cfg.zarr.streamflow)
        if not streamflow_output.exists():
            folder = Path(cfg.save_paths.streamflow_files)
            if not folder.exists():
                raise FileNotFoundError(f"Specified directory does not exist: {folder}")
            file_paths = [file for file in folder.glob("*") if file.is_file()]
            file_paths.sort(key=extract_numbers)
            zarr_group = zarr.open_group(streamflow_output, mode="w")
            for file in file_paths:
                try:
                    array = pd.read_csv(file, dtype=np.float32, header=None).to_numpy()
                    zarr_group.create_dataset(file.name, data=array)
                    log.info(f"Wrote {file.name} to disk")
                except IOError as e:
                    log.info(f"Error processing file {file}: {e}")
        else:
            log.info(f"Zarr group already exists: {streamflow_output}")

    except FileNotFoundError as e:
        log.error(f"File not found: {e}")
    except IOError as e:
        log.error(f"I/O error occurred: {e}")


def create_edges(cfg: DictConfig) -> zarr.hierarchy.Group:
    edges_file = Path(cfg.zarr.edges)
    if edges_file.exists():
        log.info("Edge data already exists in zarr format")
        edges = zarr.open(edges_file, mode="r")
    else:
        flowline_file: Path = find_flowlines(cfg)
        polyline_gdf: gpd.GeoDataFrame = gpd.read_file(flowline_file)
        dx: int = cfg.dx  # Unit: Meters
        buffer: float = cfg.buffer * dx  # Unit: Meters
        for col in [
            "COMID",
            "NextDownID",
            "up1",
            "up2",
            "up3",
            "up4",
            "maxup",
            "order",
        ]:
            polyline_gdf[col] = polyline_gdf[col].astype(int)
<<<<<<< HEAD
        crs = polyline_gdf.crs
        dask_gdf = dg.from_geopandas(polyline_gdf, npartitions=cfg.num_partitions)
        meta = pd.Series({}, dtype=object)
        with ProgressBar():
            computed_series: dd.Series = dask_gdf.map_partitions(
                lambda df: df.apply(create_segment, args=(crs, dx, buffer), axis=1),
                meta=meta,
            ).compute()

=======
        crs: Any = polyline_gdf.crs
        computed_series = polyline_gdf.apply(lambda df: create_segment(df, polyline_gdf.crs, dx, buffer), axis=1)
        # dask_gdf = dg.from_geopandas(polyline_gdf, npartitions=cfg.num_partitions)
        # meta = pd.Series({}, dtype=object)
        # with ProgressBar():
        #     computed_series: dd.Series = dask_gdf.map_partitions(
        #         lambda df: df.apply(create_segment, args=(polyline_gdf.crs, dx, buffer), axis=1),
        #         meta=meta
        #     ).compute()
>>>>>>> 05c7537b
        segments_dict = computed_series.to_dict()
        segment_das = {
            segment["id"]: segment["uparea"] for segment in segments_dict.values()
        }
        sorted_keys = sorted(segments_dict, key=lambda key: segments_dict[key]['uparea'])
        num_edges_dict = {
            segment_["id"]: calculate_num_edges(segment_["len"], dx, buffer)
            for seg_id, segment_ in tqdm(
                segments_dict.items(), desc="Processing Number of Edges"
            )
        }
        one_edge_segment = {
            seg_id: edge_info
            for seg_id, edge_info in tqdm(
                num_edges_dict.items(), desc="Filtering Segments == 1"
            )
            if edge_info[0] == 1
        }
        many_edge_segment = {
            seg_id: edge_info
            for seg_id, edge_info in tqdm(
                num_edges_dict.items(), desc="Filtering Segments > 1"
            )
            if edge_info[0] > 1
        }
        segments_with_more_than_one_edge = {}
        segments_with_one_edge = {}
        for i, segment in segments_dict.items():
            segment_id = segment["id"]
            segment["index"] = i

            if segment_id in many_edge_segment:
                segments_with_more_than_one_edge[segment_id] = segment
            elif segment_id in one_edge_segment:
                segments_with_one_edge[segment_id] = segment
            else:
                print(f"MISSING ID: {segment_id}")

        df_one = pd.DataFrame.from_dict(segments_with_one_edge, orient="index")
        df_many = pd.DataFrame.from_dict(
            segments_with_more_than_one_edge, orient="index"
        )
        ddf_one = dd.from_pandas(df_one, npartitions=cfg.num_partitions)
        ddf_many = dd.from_pandas(df_many, npartitions=cfg.num_partitions)

        meta = pd.DataFrame(
            {
                "id": pd.Series(dtype="str"),
                "merit_basin": pd.Series(dtype="int"),
                "segment_sorting_index": pd.Series(dtype="int"),
                "order": pd.Series(dtype="int"),
                "len": pd.Series(dtype="float"),
                "len_dir": pd.Series(dtype="float"),
                "ds": pd.Series(dtype="str"),
                "up": pd.Series(dtype="object"),  # List or array
                "up_merit": pd.Series(dtype="object"),  # List or array
                "slope": pd.Series(dtype="float"),
                "sinuosity": pd.Series(dtype="float"),
                "stream_drop": pd.Series(dtype="float"),
                "uparea": pd.Series(dtype="float"),
                "coords": pd.Series(dtype="str"),
                "crs": pd.Series(dtype="object"),  # CRS object
            }
        )

        edges_results_one = ddf_one.map_partitions(
            singular_segment_to_edge_partition,
            edge_info=one_edge_segment,
            segment_das=segment_das,
            meta=meta,
        )
        edges_results_many = ddf_many.map_partitions(
            many_segment_to_edge_partition,
            edge_info=many_edge_segment,
            segment_das=segment_das,
            meta=meta,
        )
        # for i, segment in segments_dict.items():
        #     segment_id = segment["id"]
        #     segment["index"] = i
        edges_results_one_df = edges_results_one.compute()
        edges_results_many_df = edges_results_many.compute()
        merged_df = pd.concat([edges_results_one_df, edges_results_many_df])
        for col in ["id", "ds", "up", "coords", "up_merit", "crs"]:
            merged_df[col] = merged_df[col].astype(str)
        xr_dataset = xr.Dataset.from_dataframe(merged_df)
        sorted_keys_array = np.array(sorted_keys)
        sorted_edges = xr.Dataset()
        for var_name in xr_dataset.data_vars:
            sorted_edges[var_name] = sort_xarray_dataarray(
                xr_dataset[var_name],
                sorted_keys_array,
                xr_dataset["segment_sorting_index"].values,
            )
        sorted_edges.to_zarr(Path(cfg.zarr.edges), mode="w")
        edges = zarr.open_group(Path(cfg.zarr.edges), mode="r")
        zarr.save(cfg.zarr.sorted_edges_keys, sorted_keys_array)
    return edges


def create_TMs(cfg: DictConfig, edges: zarr.hierarchy.Group) -> None:
    huc_to_merit_path = Path(cfg.zarr.HUC_TM)
    if huc_to_merit_path.exists():
        log.info("HUC -> MERIT data already exists in zarr format")
        huc_to_merit_TM = zarr.open(huc_to_merit_path, mode="r")
    else:
        log.info(f"Creating HUC10 -> MERIT TM")
        overlayed_merit_basins = join_geospatial_data(cfg)
        huc_to_merit_TM = create_HUC_MERIT_TM(cfg, overlayed_merit_basins)
    merit_to_river_graph_path = Path(cfg.zarr.MERIT_TM)
    if merit_to_river_graph_path.exists():
        log.info("MERIT -> FLOWLINE data already exists in zarr format")
        merit_to_river_graph_TM = zarr.open(merit_to_river_graph_path, mode="r")
    else:
        log.info(f"Creating MERIT -> FLOWLINE TM")
        merit_to_river_graph_TM = create_MERIT_FLOW_TM(cfg, edges, huc_to_merit_TM)
    return huc_to_merit_TM<|MERGE_RESOLUTION|>--- conflicted
+++ resolved
@@ -227,17 +227,6 @@
             "order",
         ]:
             polyline_gdf[col] = polyline_gdf[col].astype(int)
-<<<<<<< HEAD
-        crs = polyline_gdf.crs
-        dask_gdf = dg.from_geopandas(polyline_gdf, npartitions=cfg.num_partitions)
-        meta = pd.Series({}, dtype=object)
-        with ProgressBar():
-            computed_series: dd.Series = dask_gdf.map_partitions(
-                lambda df: df.apply(create_segment, args=(crs, dx, buffer), axis=1),
-                meta=meta,
-            ).compute()
-
-=======
         crs: Any = polyline_gdf.crs
         computed_series = polyline_gdf.apply(lambda df: create_segment(df, polyline_gdf.crs, dx, buffer), axis=1)
         # dask_gdf = dg.from_geopandas(polyline_gdf, npartitions=cfg.num_partitions)
@@ -247,7 +236,6 @@
         #         lambda df: df.apply(create_segment, args=(polyline_gdf.crs, dx, buffer), axis=1),
         #         meta=meta
         #     ).compute()
->>>>>>> 05c7537b
         segments_dict = computed_series.to_dict()
         segment_das = {
             segment["id"]: segment["uparea"] for segment in segments_dict.values()
