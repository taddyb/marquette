--- conflicted
+++ resolved
@@ -31,11 +31,7 @@
 from marquette.merit._TM_calculations import (
     create_HUC_MERIT_TM,
     create_MERIT_FLOW_TM,
-<<<<<<< HEAD
-    create_sparse_MERIT_FLOW_TM,
-=======
     # create_sparse_MERIT_FLOW_TM,
->>>>>>> f00cacc2
     join_geospatial_data,
 )
 
